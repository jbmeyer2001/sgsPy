project(
  'sgs',
  'cpp',
  default_options: [
    'cpp_std=c++17'
  ],
)

#get build operating system
WIN = host_machine.system() == 'windows' or host_machine.system() == 'cygwin'

#get python installation
py = import('python').find_installation(pure: false)

#this is some very hacky build code... 
#
#The problem is that I have a build dependency (daal). Trying to compile daal
#from source opens up a massive massive can of worms.
#
#The daal python module, for some reason, doesn't have pkg-config or cmake information
#anywhere, so it isn't discoverable as a dependency by meson using the dependency()
#function (like pybind11 is).
#
#Thus, the only way to access those headers and libraries is to find the path of the 
#isolated build environment created by pip. This directory isn't given to meson directly --
#rather, the directory is prepended to the PATH environment variable before calling any
#meson build commands.
#
#meson doesn't have direct access to this variable (probably for good reason...) so the way
#to actually get access to it is by running a quick python script which prints the PATH
#variable, and parsing the printed string in meson...
<<<<<<< HEAD
if WIN
  path_entries = run_command(py, '-c', 'import os; print(os.environ["PATH"])', check: true).stdout().strip().split(';')
  message('PATH')
  foreach entry : path_entries
    if entry.contains('Temp') and entry.contains('pip-build-env') and entry.contains('overlay') and entry.contains('Scripts')
      pip_build_dir = entry.split('Scripts').get(0)
      pip_inc_dir = pip_build_dir + join_paths('Library', 'include')
      pip_lib_dir = pip_build_dir + join_paths('Library', 'lib')
      pip_bin_dir = pip_build_dir + join_paths('Library', 'bin')
    endif
  endforeach
else
  pip_build_dir = run_command(py, '-c', 'import os; print(os.environ["PATH"])', check: true).stdout().strip().split(':').get(0).split('bin').get(0)
  pip_inc_dir = pip_build_dir + 'include'
  pip_lib_dir = pip_build_dir + 'lib'
endif
=======
pip_build_dir = run_command(py, '-c', 'import os; print(os.environ["PATH"])', check: true).stdout().strip().split(':').get(0).split('bin').get(0)
pip_inc_dir = pip_build_dir + 'include'
#oneapi_inc_dir = pip_build_dir + 'include/oneapi'
#dal_inc_dir = pip_build_dir + 'include/dal'
pip_lib_dir = pip_build_dir + 'lib'
>>>>>>> a2400f75

run_command('git', 'submodule', 'update', '--init', '--recursive')

#install required dependencies using vcpkg
if WIN
  run_command('./sgs/extern/vcpkg/bootstrap-vcpkg.bat', check:true)
  run_command('./sgs/extern/vcpkg/vcpkg', 'integrate', 'install', check:true)
  run_command('./sgs/extern/vcpkg/vcpkg', 'install', 'boost-asio:x64-windows-static', check:true)
  run_command('./sgs/extern/vcpkg/vcpkg', 'install', 'intel-mkl', check:true)
  run_command('./sgs/extern/vcpkg/vcpkg', 'install', 'tbb', check: true)
  run_command('./sgs/extern/vcpkg/vcpkg', 'install', 'gdal:x64-windows-static', '--recurse', check:true)
else #linux
  run_command('./sgs/extern/vcpkg/bootstrap-vcpkg.sh', check:true)
  run_command('./sgs/extern/vcpkg/vcpkg', 'integrate', 'install', check:true)
  run_command('./sgs/extern/vcpkg/vcpkg', 'install', 'boost-asio', check: true)
  run_command('./sgs/extern/vcpkg/vcpkg', 'install', 'intel-mkl', check:true)
  run_command('./sgs/extern/vcpkg/vcpkg', 'install', 'tbb', check: true)
  run_command('./sgs/extern/vcpkg/vcpkg', 'install', 'gdal', '--recurse', check:true)
endif

#define directories
if WIN
  inc_dir = include_directories('sgs/extern/vcpkg/installed/x64-windows-static/include')
  lib_dir = meson.current_source_dir() + '/sgs/extern/vcpkg/installed/x64-windows-static/lib'
  mkl_inc_dir = include_directories('sgs/extern/vcpkg/installed/x64-windows/include')
  mkl_lib_dir = meson.current_source_dir() + '/sgs/extern/vcpkg/installed/x64-windows/lib/intel64'
else #linux
  inc_dir = include_directories('sgs/extern/vcpkg/installed/x64-linux/include')
  lib_dir = meson.current_source_dir() + '/sgs/extern/vcpkg/installed/x64-linux/lib'
  intel_lib_dir = meson.current_source_dir() + '/sgs/extern/vcpkg/installed/x64-linux/lib/intel64'
endif
utils_inc_dir = include_directories('sgs/utils')
<<<<<<< HEAD
root_dir = meson.current_source_dir()
=======
xoshiro_inc_dir = include_directories('sgs/extern/xoshiro/include')
>>>>>>> a2400f75

#add to link args if necessary
win_link_args = []
if WIN
  win_link_args = [
    '-lws2_32',   #ws2_32.lib from Windows SDK 
    '-lcrypt32',  #crypt32.lib from Windows SDK
    '-lsecur32',  #secur32.lib from Windows SDK
    '-lwldap32',  #wldap32.lib from Windows SDK
    '-lwbemuuid'  #wbemuuid.lib from Windows SDK
  ]
endif

#get compiler, and use to find lib files in lib directory
cxx = meson.get_compiler('cpp')

lib_deps = []
mkl_lib_deps = []
oneDAL_lib_deps = []
tbb_lib_deps = []

#add all libraries in the vcpkg lib directory to the project
#the following is hacky meson build code to add all the external libraries required for the project from the vcpkg install folder
if WIN
  #the 'tree' command *should* work with both PowerShell and CMD
  libs = run_command('tree', 'sgs/extern/vcpkg/installed/x64-windows-static/lib', '/f', '/a', check: true).stdout().strip().split('|')
  foreach lib : libs
    lib = lib.strip()

    #ensure the file is actually a library, since the tree command also searches subdirectories
    #and there are often files of other types which we don't want
    if lib.endswith('.lib')

      #remove 'lib' at beginning of library if it exists
      if lib.startswith('lib')
        lib = lib.replace('lib', '')
      endif

      #get just the lib name and add it to the dependencies
      lib = lib.split('.').get(0)
      lib_deps += cxx.find_library(lib, dirs: lib_dir, static: true)
   
    endif
  endforeach

  mkl_libs = [
    'mkl_blas95_ilp64',
    'mkl_core_dll',
    'mkl_intel_ilp64_dll',
    'mkl_intel_thread_dll',
    'mkl_lapack95_ilp64',
  ]
 
  foreach lib : mkl_libs
    mkl_lib_deps += cxx.find_library(lib, dirs : [mkl_lib_dir], static:true)
  endforeach

  oneDAL_libs = [
    'onedal',
    'onedal_core',
    'onedal_thread'
  ]

  foreach lib : oneDAL_libs
    oneDAL_lib_deps += cxx.find_library(lib, dirs : [pip_lib_dir], static:true)
  endforeach
 
else #linux
  #in linux list all of the libs rather than programatically finding them
  #because of multiple definition errors. 
  libs = [
    'aec',
    'crypto',
    'curl',
    'ecpg',
    'ecpg_compat',
    'expat',
    'freexl',
    'gdal',
    'geos',
    'geos_c',
    'geotiff',
    'gif',
    'hdf5',
    'hdf5_cpp',
    'hdf5_hl',
    'hdf5_hl_cpp',
    'jpeg',
    'json-c',
    'kmlbase',
    'kmlconvenience',
    'kmldom',
    'kmlengine',
    'kmlregionator',
    'kmlxsd',
    'Lerc',
    'lz4',
    'lzma',
    'minizip',
    'netcdf',
    'openjp2',
    'pcre2-8',
    'pcre2-16',
    'pcre2-32',
    'pcre2-posix',
    'pgcommon',
    'pgport',
    'pgtypes',
    'pkgconf',
    'png',
    'png16',
    'pq',
    'proj',
    'qhullcpp',
    'qhullstatic_r',
    'sharpyuv',
    'spatialite',
    'sqlite3',
    'ssl',
    'sz',
    'tiff',
    'turbojpeg',
    'uriparser',
    'webp',
    'webpdecoder',
    'webpdemux',
    'webpmux',
    'xml2',
    'z',
    'zstd',
    'mod_spatialite',
  ]

  foreach lib : libs
    lib_deps += cxx.find_library(lib, dirs : [lib_dir], static:true)
  endforeach

  mkl_libs = [
    'mkl_blacs_intelmpi_lp64',
    'mkl_blas95_lp64',
    'mkl_cdft_core',
    'mkl_core',
    'mkl_intel_lp64',
    'mkl_lapack95_lp64',
    'mkl_scalapack_lp64',
    'mkl_tbb_thread',
  ]

  foreach lib : mkl_libs
    mkl_lib_deps += cxx.find_library(lib, dirs : [lib_dir, intel_lib_dir], static:true)
  endforeach

  tbb_libs = [
    'tbb',
    'tbbmalloc'
  ]

  foreach lib : tbb_libs
    tbb_lib_deps += cxx.find_library(lib, dirs : [lib_dir, intel_lib_dir], static:true)
  endforeach

<<<<<<< HEAD
=======

  #oneDAL_libs_TEST = [
    #static_library('libonedal.a', pip_lib_dir + '/libonedal.a', implicit_include_directories: false),
    #static_library('libonedal_core.a', pip_lib_dir + '/libonedal_core.a'),
    #static_library('libonedal_parameters.a', pip_lib_dir + '/libonedal_parameters.a'),
    #static_library('libonedal_thread.a', pip_lib_dir + '/libonedal_thread.a'),
    #shared_library('libhwloc.so', pip_lib_dir + '/libhwloc.so'),
    #shared_library('libhwloc.so.15', pip_lib_dir + '/libhwloc.so.15'),
    #shared_library('libhwloc.so.15.8.1', pip_lib_dir + '/libhwloc.so.15.8.1'),
    #shared_library('libtbb.so', pip_lib_dir + '/libtbb.so'),
    #shared_library('libtbb.so.12', pip_lib_dir + '/libtbb.so.12'),
    #shared_library('libtbb.so.12.16', pip_lib_dir + '/libtbb.so.12.16'),
    #shared_library('libtbbbind_2_5.so', pip_lib_dir + '/libtbbbind_2_5.so'),
    #shared_library('libtbbbind_2_5.so.3', pip_lib_dir + '/libtbbbind_2_5.so.3'),
    #shared_library('libtbbbind_2_5.so.3.16', pip_lib_dir + '/libtbbbind_2_5.so.3.16'),
    #shared_library('libtbbmalloc.so', pip_lib_dir + '/libtbbmalloc.so'),
    #shared_library('libtbbmalloc.so.2', pip_lib_dir + '/libtbbmalloc.so.2'),
    #shared_library('libtbbmalloc.so.2.16', pip_lib_dir + '/libtbbmalloc.so.2.16'),
    #shared_library('libtbbmalloc_proxy.so', pip_lib_dir + '/libtbbmalloc_proxy.so'),
    #shared_library('libtbbmalloc_proxy.so.2', pip_lib_dir + '/libtbbmalloc_proxy.so.2'),
    #shared_library('libtbbmalloc_proxy.so.2.16', pip_lib_dir + '/libtbbmalloc_proxy.so.2.16'),
    #shared_library('liblibtcm.so', pip_lib_dir + '/libtcm.so'),
    #shared_library('libtcm.so.1', pip_lib_dir + '/libtcm.so.1'),
    #shared_library('libtcm.so.1.4.0', pip_lib_dir + '/libtcm.so.1.4.0')
    #]

>>>>>>> a2400f75
  oneDAL_libs = [
    'onedal',
    'onedal_core',
    'onedal_parameters',
    'onedal_thread'
  ]
<<<<<<< HEAD
 
=======

  #message('py install dir:')
  #message(py.get_install_dir())
  
>>>>>>> a2400f75
  foreach lib : oneDAL_libs
    oneDAL_lib_deps += cxx.find_library(lib, dirs: [pip_lib_dir])
  endforeach
  
  #install_data(pip_lib_dir + '/libtbb.so.12', install_dir: py.get_install_dir())
  
  #oneDAL_dep = declare_dependency(
  #  include_directories: pip_inc_dir,
  #  link_with: oneDAL_libs
  #)

endif

pybind11_dep = dependency('pybind11')

subdir('sgs')<|MERGE_RESOLUTION|>--- conflicted
+++ resolved
@@ -2,7 +2,7 @@
   'sgs',
   'cpp',
   default_options: [
-    'cpp_std=c++17'
+    'cpp_std=c++20'
   ],
 )
 
@@ -29,7 +29,6 @@
 #meson doesn't have direct access to this variable (probably for good reason...) so the way
 #to actually get access to it is by running a quick python script which prints the PATH
 #variable, and parsing the printed string in meson...
-<<<<<<< HEAD
 if WIN
   path_entries = run_command(py, '-c', 'import os; print(os.environ["PATH"])', check: true).stdout().strip().split(';')
   message('PATH')
@@ -46,13 +45,6 @@
   pip_inc_dir = pip_build_dir + 'include'
   pip_lib_dir = pip_build_dir + 'lib'
 endif
-=======
-pip_build_dir = run_command(py, '-c', 'import os; print(os.environ["PATH"])', check: true).stdout().strip().split(':').get(0).split('bin').get(0)
-pip_inc_dir = pip_build_dir + 'include'
-#oneapi_inc_dir = pip_build_dir + 'include/oneapi'
-#dal_inc_dir = pip_build_dir + 'include/dal'
-pip_lib_dir = pip_build_dir + 'lib'
->>>>>>> a2400f75
 
 run_command('git', 'submodule', 'update', '--init', '--recursive')
 
@@ -85,11 +77,7 @@
   intel_lib_dir = meson.current_source_dir() + '/sgs/extern/vcpkg/installed/x64-linux/lib/intel64'
 endif
 utils_inc_dir = include_directories('sgs/utils')
-<<<<<<< HEAD
-root_dir = meson.current_source_dir()
-=======
 xoshiro_inc_dir = include_directories('sgs/extern/xoshiro/include')
->>>>>>> a2400f75
 
 #add to link args if necessary
 win_link_args = []
@@ -251,8 +239,17 @@
     tbb_lib_deps += cxx.find_library(lib, dirs : [lib_dir, intel_lib_dir], static:true)
   endforeach
 
-<<<<<<< HEAD
-=======
+  oneDAL_libs = [
+    'onedal',
+    'onedal_core',
+    'onedal_parameters',
+    'onedal_thread'
+  ]
+ 
+  foreach lib : oneDAL_libs
+    oneDAL_lib_deps += cxx.find_library(lib, dirs: [pip_lib_dir])
+  endforeach
+
 
   #oneDAL_libs_TEST = [
     #static_library('libonedal.a', pip_lib_dir + '/libonedal.a', implicit_include_directories: false),
@@ -279,21 +276,16 @@
     #shared_library('libtcm.so.1.4.0', pip_lib_dir + '/libtcm.so.1.4.0')
     #]
 
->>>>>>> a2400f75
   oneDAL_libs = [
     'onedal',
     'onedal_core',
     'onedal_parameters',
     'onedal_thread'
   ]
-<<<<<<< HEAD
- 
-=======
 
   #message('py install dir:')
   #message(py.get_install_dir())
   
->>>>>>> a2400f75
   foreach lib : oneDAL_libs
     oneDAL_lib_deps += cxx.find_library(lib, dirs: [pip_lib_dir])
   endforeach
