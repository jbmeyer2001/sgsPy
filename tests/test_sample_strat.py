import geopandas as gpd
import numpy as np
import pytest

import sgs

from files import (
    mraster_geotiff_path,
    access_shapefile_path,
)

class TestStrat:
    rast = sgs.SpatialRaster(mraster_geotiff_path)
    access = sgs.SpatialVector(access_shapefile_path)

    def check_points_in_bounds(self, srast, samples):
        for point in samples:
            assert point.x <= self.rast.xmax
            assert point.x >= self.rast.xmin
            assert point.y <= self.rast.ymax
            assert point.y >= self.rast.ymin

            #also check to ensure pixel isn't nan
            x = (point.x - self.rast.xmin) / self.rast.pixel_width
            y = self.rast.height - ((point.y - self.rast.ymin) / self.rast.pixel_height)

            pixel_val = srast[0, int(y), int(x)]

            if np.isnan(pixel_val):
                assert False

    def check_mindist(self, mindist, samples):
        for i in range(len(samples) - 1):
            distances = samples[i].distance(samples[i+1:])
            assert 0 == int(np.sum(np.array([distances < mindist]).astype(int)))

    def check_access(self, samples, buff_inner, buff_outer):
        gs_access = gpd.read_file(access_shapefile_path)
        if (buff_inner == 0):
            accessable = gs_access.buffer(buff_outer).union_all()
        else:
            accessable = gs_access.buffer(buff_outer).union_all().difference(gs_access.buffer(buff_inner).union_all())

        for sample in samples:
            assert accessable.contains(sample)

    def check_focal_window(self, srast, samples, wrow, wcol):
        for point in samples:
            x = (point.x - self.rast.xmin) / self.rast.pixel_width
            y = self.rast.height - ((point.y - self.rast.ymin) / self.rast.pixel_height) #origin at top left

            for row in range(wrow):
                for col in range(wcol):
                    y_check = y + row - wrow // 2
                    x_check = x + col - wcol // 2
<<<<<<< HEAD
                    if (srast[0, int(y), int(x)] != srast[0, int(y_check), int(x_check)]):
                        print("y: " + str(y))
                        print("x: " + str(x))
                        print("strata: " + str(srast[0, int(y), int(x)]))
                        print("y_check: " + str(y_check))
                        print("x_check: " + str(x_check))
=======
>>>>>>> ec25ad87
                    assert(srast[0, int(y), int(x)] == srast[0, int(y_check), int(x_check)])

    def get_allocation_percentages(self, srast, samples):
        allocation = {}
        for point in samples:
            x = (point.x - self.rast.xmin) / self.rast.pixel_width
            y = self.rast.height - ((point.y - self.rast.ymin) / self.rast.pixel_height)
            strata = srast[0, int(y), int(x)]
           
            if strata in allocation:
                allocation[strata] += 1
            else:
                allocation[strata] = 1

        for key in allocation.keys():
            allocation[key] = allocation[key] / len(samples)

        return allocation

    def test_random_allocation_equal(self):
        srast = sgs.stratify.quantiles(self.rast, num_strata={"zq90": 5})

        #without mindist or access
        samples = gpd.GeoSeries.from_wkt(sgs.sample.strat(
            srast, 
            num_samples=500,
            num_strata=5,
            allocation="equal",
            method="random",
        ))

        self.check_points_in_bounds(srast, samples)
        percentages = self.get_allocation_percentages(srast, samples)
        for percentage in percentages.values():
            assert percentage - 0.2 == pytest.approx(0)

        #with mindist
        samples = gpd.GeoSeries.from_wkt(sgs.sample.strat(
            srast,
            num_samples=500,
            num_strata=5,
            allocation="equal",
            method="random",
            mindist=150,
        ))
        
<<<<<<< HEAD
        assert len(samples) == 500
=======
>>>>>>> ec25ad87
        self.check_points_in_bounds(srast, samples)
        self.check_mindist(150, samples)
        percentages = self.get_allocation_percentages(srast, samples)
        for percentage in percentages.values():
            assert percentage - 0.2 == pytest.approx(0, abs=0.03)

        #with access
        samples = gpd.GeoSeries.from_wkt(sgs.sample.strat(
            srast,
            num_samples=500,
            num_strata=5,
            allocation="equal",
            method = "random",
            access = self.access,
            layer_name = 'access',
            buff_inner = 90,
            buff_outer = 300,
        ))

<<<<<<< HEAD
        assert len(samples) == 500
=======
>>>>>>> ec25ad87
        self.check_points_in_bounds(srast, samples)
        self.check_access(samples, 90, 300)
        percentages = self.get_allocation_percentages(srast, samples)
        for percentage in percentages.values():
            assert percentage - 0.2 == pytest.approx(0, abs=0.03)

        #with access and mindist
        samples = gpd.GeoSeries.from_wkt(sgs.sample.strat(
            srast,
            num_samples=100,
            num_strata=5,
            allocation="equal",
            method="random",
            access = self.access,
            layer_name = 'access',
            buff_outer=600,
            mindist=90,
        ))

<<<<<<< HEAD
        assert len(samples) == 100
=======
>>>>>>> ec25ad87
        self.check_points_in_bounds(srast, samples)
        self.check_access(samples, 0, 600)
        self.check_mindist(90, samples)
        percentages = self.get_allocation_percentages(srast, samples)
        for percentage in percentages.values():
            assert percentage - 0.2 == pytest.approx(0, abs=0.03)

    def test_random_allocation_proportional(self):
        srast = sgs.stratify.quantiles(self.rast, num_strata={"zq90": 8})

        #without mindist or access
        samples = gpd.GeoSeries.from_wkt(sgs.sample.strat(
            srast, 
            num_samples=500,
            num_strata=8,
            allocation="prop",
            method="random"
        ))

<<<<<<< HEAD
        assert len(samples) == 500
=======
>>>>>>> ec25ad87
        self.check_points_in_bounds(srast, samples)
        percentages = self.get_allocation_percentages(srast, samples)
        for percentage in percentages.values():
            assert percentage - 0.125 == pytest.approx(0, abs=0.03)

        #with mindist
        samples = gpd.GeoSeries.from_wkt(sgs.sample.strat(
            srast,
            num_samples=500,
            num_strata=8,
            allocation="prop",
            method="random",
            mindist=150,
        ))
        
<<<<<<< HEAD
        assert len(samples) == 500
=======
>>>>>>> ec25ad87
        self.check_points_in_bounds(srast, samples)
        self.check_mindist(150, samples)
        percentages = self.get_allocation_percentages(srast, samples)
        for percentage in percentages.values():
            assert percentage - 0.125 == pytest.approx(0, abs=0.03)

        #with access
        samples = gpd.GeoSeries.from_wkt(sgs.sample.strat(
            srast,
            num_samples=500,
            num_strata=8,
            allocation="prop",
            method = "random",
            access = self.access,
            layer_name = 'access',
            buff_inner = 90,
            buff_outer = 300,
        ))

<<<<<<< HEAD
        assert len(samples) == 500
=======
>>>>>>> ec25ad87
        self.check_points_in_bounds(srast, samples)
        self.check_access(samples, 90, 300)
        percentages = self.get_allocation_percentages(srast, samples)
        for percentage in percentages.values():
            assert percentage - 0.125 == pytest.approx(0, abs=0.03)

        #with access and mindist
        samples = gpd.GeoSeries.from_wkt(sgs.sample.strat(
            srast,
            num_samples=128,
            num_strata=8,
            allocation="prop",
            method="random",
            access = self.access,
            layer_name = 'access',
            buff_outer=600,
            mindist=90,
        ))

<<<<<<< HEAD
        assert len(samples) == 128
=======
>>>>>>> ec25ad87
        self.check_points_in_bounds(srast, samples)
        self.check_access(samples, 0, 600)
        self.check_mindist(90, samples)
        percentages = self.get_allocation_percentages(srast, samples)
        for percentage in percentages.values():
            assert percentage - 0.125 == pytest.approx(0, abs=0.03)

    def test_random_allocation_manual(self):
        #without mindist or access
        srast = sgs.stratify.quantiles(self.rast, num_strata={"zq90": 4})
        samples = gpd.GeoSeries.from_wkt(sgs.sample.strat(
            srast,
            num_samples=500,
            num_strata=4,
            allocation="manual",
            method="random",
            weights=[0.5, 0.25, 0.1, 0.15],
        ))

<<<<<<< HEAD
        assert len(samples) == 500
=======
>>>>>>> ec25ad87
        self.check_points_in_bounds(srast, samples)
        percentages = self.get_allocation_percentages(srast, samples)
        assert percentages[0] - 0.5 == pytest.approx(0, abs=0.03)
        assert percentages[1] - 0.25 == pytest.approx(0, abs=0.03)
        assert percentages[2] - 0.1 == pytest.approx(0, abs=0.03)
        assert percentages[3] - 0.15 == pytest.approx(0, abs=0.03)

        #with mindist
        samples = gpd.GeoSeries.from_wkt(sgs.sample.strat(
            srast,
            num_samples=100,
            num_strata=4,
            allocation="manual",
            method="random",
            weights=[0.5, 0.25, 0.1, 0.15],
            mindist=90,
        ))

<<<<<<< HEAD
        assert len(samples) == 100
=======
>>>>>>> ec25ad87
        self.check_points_in_bounds(srast, samples)
        self.check_mindist(90, samples)
        percentages = self.get_allocation_percentages(srast, samples)
        assert percentages[0] - 0.5 == pytest.approx(0, abs=0.03)
        assert percentages[1] - 0.25 == pytest.approx(0, abs=0.03)
        assert percentages[2] - 0.1 == pytest.approx(0, abs=0.03)
        assert percentages[3] - 0.15 == pytest.approx(0, abs=0.03)

        #with access
        samples = gpd.GeoSeries.from_wkt(sgs.sample.strat(
            srast,
            num_samples=100,
            num_strata=4,
            allocation="manual",
            method="random",
            weights=[0.5, 0.25, 0.1, 0.15],
            access=self.access,
            layer_name='access',
            buff_inner=120,
            buff_outer=1200,
        ))

<<<<<<< HEAD
        assert len(samples) == 100
=======
>>>>>>> ec25ad87
        self.check_points_in_bounds(srast, samples)
        self.check_access(samples, 120, 1200)
        percentages = self.get_allocation_percentages(srast, samples)
        assert percentages[0] - 0.5 == pytest.approx(0, abs=0.03)
        assert percentages[1] - 0.25 == pytest.approx(0, abs=0.03)
        assert percentages[2] - 0.1 == pytest.approx(0, abs=0.03)
        assert percentages[3] - 0.15 == pytest.approx(0, abs=0.03)

        #with mindist and access
        samples = gpd.GeoSeries.from_wkt(sgs.sample.strat(
            srast,
            num_samples=100,
            num_strata=4,
            allocation="manual",
            method="random",
            weights=[0.5, 0.25, 0.1, 0.15],
            access=self.access,
            layer_name='access',
            buff_outer=1200,
            mindist=90
        ))

<<<<<<< HEAD
        assert len(samples) == 100
=======
>>>>>>> ec25ad87
        self.check_points_in_bounds(srast, samples)
        self.check_access(samples, 0, 1200)
        self.check_mindist(90, samples)
        percentages = self.get_allocation_percentages(srast, samples)
        assert percentages[0] - 0.5 == pytest.approx(0, abs=0.03)
        assert percentages[1] - 0.25 == pytest.approx(0, abs=0.03)
        assert percentages[2] - 0.1 == pytest.approx(0, abs=0.03)
        assert percentages[3] - 0.15 == pytest.approx(0, abs=0.03)

    def test_queinnec_allocation_equal(self):
        srast = sgs.stratify.quantiles(self.rast, num_strata={"zq90": 5})

        #without mindist or access
        samples = gpd.GeoSeries.from_wkt(sgs.sample.strat(
            srast, 
            num_samples=500,
            num_strata=5,
            allocation="equal",
            method="Queinnec",
        ))

<<<<<<< HEAD
        assert len(samples) == 500
=======
>>>>>>> ec25ad87
        self.check_points_in_bounds(srast, samples)
        percentages = self.get_allocation_percentages(srast, samples)
        for percentage in percentages.values():
            assert percentage - 0.2 == pytest.approx(0)

        #with mindist
        samples = gpd.GeoSeries.from_wkt(sgs.sample.strat(
            srast,
            num_samples=500,
            num_strata=5,
            allocation="equal",
            method="Queinnec",
            mindist=150,
        ))
<<<<<<< HEAD
       
        assert len(samples) == 500
=======
        
>>>>>>> ec25ad87
        self.check_points_in_bounds(srast, samples)
        self.check_mindist(150, samples)
        percentages = self.get_allocation_percentages(srast, samples)
        for percentage in percentages.values():
            assert percentage - 0.2 == pytest.approx(0, abs=0.03)

        #with access
        samples = gpd.GeoSeries.from_wkt(sgs.sample.strat(
            srast,
            num_samples=500,
            num_strata=5,
            allocation="equal",
            method = "Queinnec",
            access = self.access,
            layer_name = 'access',
            buff_inner = 90,
            buff_outer = 300,
        ))

<<<<<<< HEAD
        assert len(samples) == 500
=======
>>>>>>> ec25ad87
        self.check_points_in_bounds(srast, samples)
        self.check_access(samples, 90, 300)
        percentages = self.get_allocation_percentages(srast, samples)
        for percentage in percentages.values():
            assert percentage - 0.2 == pytest.approx(0, abs=0.03)

        #with access and mindist
        samples = gpd.GeoSeries.from_wkt(sgs.sample.strat(
            srast,
            num_samples=100,
            num_strata=5,
            allocation="equal",
            method="Queinnec",
            access = self.access,
            layer_name = 'access',
            buff_outer=600,
            mindist=90,
        ))

<<<<<<< HEAD
        assert len(samples) == 100
=======
>>>>>>> ec25ad87
        self.check_points_in_bounds(srast, samples)
        self.check_access(samples, 0, 600)
        self.check_mindist(90, samples)
        percentages = self.get_allocation_percentages(srast, samples)
        for percentage in percentages.values():
            assert percentage - 0.2 == pytest.approx(0, abs=0.03)

    def test_queinnec_allocation_proportional(self):
        srast = sgs.stratify.quantiles(self.rast, num_strata={"zq90": 8})

        #without mindist or access
        samples = gpd.GeoSeries.from_wkt(sgs.sample.strat(
            srast, 
            num_samples=500,
            num_strata=8,
            allocation="prop",
            method="Queinnec"
        ))

<<<<<<< HEAD
        assert len(samples) == 500
=======
>>>>>>> ec25ad87
        self.check_points_in_bounds(srast, samples)
        percentages = self.get_allocation_percentages(srast, samples)
        for percentage in percentages.values():
            assert percentage - 0.125 == pytest.approx(0, abs=0.03)

        #with mindist
        samples = gpd.GeoSeries.from_wkt(sgs.sample.strat(
            srast,
            num_samples=500,
            num_strata=8,
            allocation="prop",
            method="Queinnec",
            mindist=150,
        ))
        
<<<<<<< HEAD
        assert len(samples) == 500
=======
>>>>>>> ec25ad87
        self.check_points_in_bounds(srast, samples)
        self.check_mindist(150, samples)
        percentages = self.get_allocation_percentages(srast, samples)
        for percentage in percentages.values():
            assert percentage - 0.125 == pytest.approx(0, abs=0.03)

        #with access
        samples = gpd.GeoSeries.from_wkt(sgs.sample.strat(
            srast,
            num_samples=500,
            num_strata=8,
            allocation="prop",
            method = "Queinnec",
            access = self.access,
            layer_name = 'access',
            buff_inner = 90,
            buff_outer = 300,
        ))

<<<<<<< HEAD
        assert len(samples) == 500
=======
>>>>>>> ec25ad87
        self.check_points_in_bounds(srast, samples)
        self.check_access(samples, 90, 300)
        percentages = self.get_allocation_percentages(srast, samples)
        for percentage in percentages.values():
            assert percentage - 0.125 == pytest.approx(0, abs=0.03)

        #with access and mindist
        samples = gpd.GeoSeries.from_wkt(sgs.sample.strat(
            srast,
            num_samples=128,
            num_strata=8,
            allocation="prop",
            method="Queinnec",
            access = self.access,
            layer_name = 'access',
            buff_outer=600,
            mindist=90,
        ))

<<<<<<< HEAD
        assert len(samples) == 128
=======
>>>>>>> ec25ad87
        self.check_points_in_bounds(srast, samples)
        self.check_access(samples, 0, 600)
        self.check_mindist(90, samples)
        percentages = self.get_allocation_percentages(srast, samples)
        for percentage in percentages.values():
            assert percentage - 0.125 == pytest.approx(0, abs=0.03)

    def test_queinnec_allocation_manual(self):
        #without mindist or access
        srast = sgs.stratify.quantiles(self.rast, num_strata={"zq90": 4})
        samples = gpd.GeoSeries.from_wkt(sgs.sample.strat(
            srast,
            num_samples=500,
            num_strata=4,
            allocation="manual",
            method="Queinnec",
            weights=[0.5, 0.25, 0.1, 0.15],
        ))

<<<<<<< HEAD
        assert len(samples) == 500
=======
>>>>>>> ec25ad87
        self.check_points_in_bounds(srast, samples)
        percentages = self.get_allocation_percentages(srast, samples)
        assert percentages[0] - 0.5 == pytest.approx(0, abs=0.03)
        assert percentages[1] - 0.25 == pytest.approx(0, abs=0.03)
        assert percentages[2] - 0.1 == pytest.approx(0, abs=0.03)
        assert percentages[3] - 0.15 == pytest.approx(0, abs=0.03)

        #with mindist
        samples = gpd.GeoSeries.from_wkt(sgs.sample.strat(
            srast,
            num_samples=100,
            num_strata=4,
            allocation="manual",
            method="Queinnec",
            weights=[0.5, 0.25, 0.1, 0.15],
            mindist=90,
        ))

<<<<<<< HEAD
        assert len(samples) == 100
=======
>>>>>>> ec25ad87
        self.check_points_in_bounds(srast, samples)
        self.check_mindist(90, samples)
        percentages = self.get_allocation_percentages(srast, samples)
        assert percentages[0] - 0.5 == pytest.approx(0, abs=0.03)
        assert percentages[1] - 0.25 == pytest.approx(0, abs=0.03)
        assert percentages[2] - 0.1 == pytest.approx(0, abs=0.03)
        assert percentages[3] - 0.15 == pytest.approx(0, abs=0.03)

        #with access
        samples = gpd.GeoSeries.from_wkt(sgs.sample.strat(
            srast,
            num_samples=100,
            num_strata=4,
            allocation="manual",
            method="Queinnec",
            weights=[0.5, 0.25, 0.1, 0.15],
            access=self.access,
            layer_name='access',
            buff_inner=120,
            buff_outer=1200,
        ))

<<<<<<< HEAD
        assert len(samples) == 100
=======
>>>>>>> ec25ad87
        self.check_points_in_bounds(srast, samples)
        self.check_access(samples, 120, 1200)
        percentages = self.get_allocation_percentages(srast, samples)
        assert percentages[0] - 0.5 == pytest.approx(0, abs=0.03)
        assert percentages[1] - 0.25 == pytest.approx(0, abs=0.03)
        assert percentages[2] - 0.1 == pytest.approx(0, abs=0.03)
        assert percentages[3] - 0.15 == pytest.approx(0, abs=0.03)

        #with mindist and access
        samples = gpd.GeoSeries.from_wkt(sgs.sample.strat(
            srast,
            num_samples=100,
            num_strata=4,
            allocation="manual",
            method="Queinnec",
            weights=[0.5, 0.25, 0.1, 0.15],
            access=self.access,
            layer_name='access',
            buff_outer=1200,
            mindist=90
        ))

<<<<<<< HEAD
        assert len(samples) == 100
=======
>>>>>>> ec25ad87
        self.check_points_in_bounds(srast, samples)
        self.check_access(samples, 0, 1200)
        self.check_mindist(90, samples)
        percentages = self.get_allocation_percentages(srast, samples)
        assert percentages[0] - 0.5 == pytest.approx(0, abs=0.03)
        assert percentages[1] - 0.25 == pytest.approx(0, abs=0.03)
        assert percentages[2] - 0.1 == pytest.approx(0, abs=0.03)
        assert percentages[3] - 0.15 == pytest.approx(0, abs=0.03)
    
    def test_queinnec_focal_window(self):
        srast = sgs.stratify.quantiles(self.rast, num_strata={"zq90": 5})

        #queinnec sampling works by first adding pixels which have a focal
        #window containing the same pixels, then automatically moving to 
        #random sampling if required. To test the focal window calculation
        #adequately while not forcing the algorithm to move to random sampling,
        #sampling a small amount of pixels, but doing it repeatedly.

        #test 3x3 focal window
        for _ in range(20):
            samples = gpd.GeoSeries.from_wkt(sgs.sample.strat(
                srast,
                num_samples=50,
                num_strata=5,
                wrow=3,
                wcol=3,
                allocation="equal",
                method="Queinnec",
            ))
            self.check_focal_window(srast, samples, 3, 3)

        #test 5x5 focal window
        for _ in range(100):
            samples = gpd.GeoSeries.from_wkt(sgs.sample.strat(
                srast,
                num_samples=5,
                num_strata=5,
                wrow=5,
                wcol=5,
                allocation="equal",
                method="Queinnec",
            ))
            self.check_focal_window(srast, samples, 5, 5)

        #test 3x5 focal window
        for _ in range(100):
            samples = gpd.GeoSeries.from_wkt(sgs.sample.strat(
                srast,
                num_samples=5,
                num_strata=5,
                wrow=3,
                wcol=5,
                allocation="equal",
                method="Queinnec",
            ))
            self.check_focal_window(srast, samples, wrow=3, wcol=5)

        #test 5x3 focal window
        for _ in range(100):
            samples = gpd.GeoSeries.from_wkt(sgs.sample.strat(
                srast,
                num_samples=5,
                num_strata=5,
                wrow=5,
                wcol=3,
                allocation="equal",
                method="Queinnec",
            ))
            self.check_focal_window(srast, samples, wrow=5, wcol=3)

        #TODO test with wrow or wcol == 1

    def test_function_inputs(self):
        srast = sgs.stratify.quantiles(self.rast, num_strata={"zq90": 5})

        #test wrow inputs
        for wrow in [-1, 0, 2]:
            with pytest.raises(ValueError):
                sgs.sample.strat(
                    srast,
                    num_strata=5,
                    num_samples=5,
                    wrow=wrow,
                    wcol=3,
                    allocation="equal",
                    method="Queinnec",
                )

        #test wcol inputs
        for wcol in [-1, 0, 2]:
            with pytest.raises(ValueError):
                sgs.sample.strat(
                    srast,
                    num_strata=5,
                    num_samples=5,
                    wrow=3,
                    wcol=wcol,
                    allocation="equal",
                    method="Queinnec",
                )


        #test method strings
        for method in ["queinnec", "Random", "", "badstring"]:
            with pytest.raises(ValueError):
                sgs.sample.strat(
                    srast,
                    num_strata=5,
                    num_samples=5,
                    allocation="equal",
                    method=method,
                )

        #test allocation strings
        for allocation in ["", "badstring", "Equal", "propp"]:
            with pytest.raises(ValueError):
                sgs.sample.strat(
                    srast,
                    num_strata=5,
                    num_samples=5,
                    allocation=allocation,
                    method="random",
                )

        #test weights
        for weights in [None, [], [0.2, 0.2, 0.2, 0.2, 0.21], [0.5, 0.4, 0.05, 0.05]]:
            with pytest.raises(ValueError):
                sgs.sample.strat(
                    srast,
                    num_strata=5,
                    num_samples=5,
                    allocation="manual",
                    weights=weights,
                    method="random",
                )

        #test mindist
        with pytest.raises(ValueError):
            sgs.sample.strat(
                srast,
                num_strata=5,
                num_samples=5,
                allocation="equal",
                method="random",
                mindist=-1,
            )

        #test access
        #TODO add
                

    #def test_write_functionality(self):

<|MERGE_RESOLUTION|>--- conflicted
+++ resolved
@@ -53,15 +53,6 @@
                 for col in range(wcol):
                     y_check = y + row - wrow // 2
                     x_check = x + col - wcol // 2
-<<<<<<< HEAD
-                    if (srast[0, int(y), int(x)] != srast[0, int(y_check), int(x_check)]):
-                        print("y: " + str(y))
-                        print("x: " + str(x))
-                        print("strata: " + str(srast[0, int(y), int(x)]))
-                        print("y_check: " + str(y_check))
-                        print("x_check: " + str(x_check))
-=======
->>>>>>> ec25ad87
                     assert(srast[0, int(y), int(x)] == srast[0, int(y_check), int(x_check)])
 
     def get_allocation_percentages(self, srast, samples):
@@ -108,10 +99,7 @@
             mindist=150,
         ))
         
-<<<<<<< HEAD
-        assert len(samples) == 500
-=======
->>>>>>> ec25ad87
+        assert len(samples) == 500
         self.check_points_in_bounds(srast, samples)
         self.check_mindist(150, samples)
         percentages = self.get_allocation_percentages(srast, samples)
@@ -131,10 +119,7 @@
             buff_outer = 300,
         ))
 
-<<<<<<< HEAD
-        assert len(samples) == 500
-=======
->>>>>>> ec25ad87
+        assert len(samples) == 500
         self.check_points_in_bounds(srast, samples)
         self.check_access(samples, 90, 300)
         percentages = self.get_allocation_percentages(srast, samples)
@@ -154,10 +139,7 @@
             mindist=90,
         ))
 
-<<<<<<< HEAD
-        assert len(samples) == 100
-=======
->>>>>>> ec25ad87
+        assert len(samples) == 100
         self.check_points_in_bounds(srast, samples)
         self.check_access(samples, 0, 600)
         self.check_mindist(90, samples)
@@ -177,10 +159,7 @@
             method="random"
         ))
 
-<<<<<<< HEAD
-        assert len(samples) == 500
-=======
->>>>>>> ec25ad87
+        assert len(samples) == 500
         self.check_points_in_bounds(srast, samples)
         percentages = self.get_allocation_percentages(srast, samples)
         for percentage in percentages.values():
@@ -196,10 +175,7 @@
             mindist=150,
         ))
         
-<<<<<<< HEAD
-        assert len(samples) == 500
-=======
->>>>>>> ec25ad87
+        assert len(samples) == 500
         self.check_points_in_bounds(srast, samples)
         self.check_mindist(150, samples)
         percentages = self.get_allocation_percentages(srast, samples)
@@ -219,10 +195,7 @@
             buff_outer = 300,
         ))
 
-<<<<<<< HEAD
-        assert len(samples) == 500
-=======
->>>>>>> ec25ad87
+        assert len(samples) == 500
         self.check_points_in_bounds(srast, samples)
         self.check_access(samples, 90, 300)
         percentages = self.get_allocation_percentages(srast, samples)
@@ -242,10 +215,7 @@
             mindist=90,
         ))
 
-<<<<<<< HEAD
         assert len(samples) == 128
-=======
->>>>>>> ec25ad87
         self.check_points_in_bounds(srast, samples)
         self.check_access(samples, 0, 600)
         self.check_mindist(90, samples)
@@ -265,10 +235,7 @@
             weights=[0.5, 0.25, 0.1, 0.15],
         ))
 
-<<<<<<< HEAD
-        assert len(samples) == 500
-=======
->>>>>>> ec25ad87
+        assert len(samples) == 500
         self.check_points_in_bounds(srast, samples)
         percentages = self.get_allocation_percentages(srast, samples)
         assert percentages[0] - 0.5 == pytest.approx(0, abs=0.03)
@@ -287,10 +254,7 @@
             mindist=90,
         ))
 
-<<<<<<< HEAD
-        assert len(samples) == 100
-=======
->>>>>>> ec25ad87
+        assert len(samples) == 100
         self.check_points_in_bounds(srast, samples)
         self.check_mindist(90, samples)
         percentages = self.get_allocation_percentages(srast, samples)
@@ -313,10 +277,7 @@
             buff_outer=1200,
         ))
 
-<<<<<<< HEAD
-        assert len(samples) == 100
-=======
->>>>>>> ec25ad87
+        assert len(samples) == 100
         self.check_points_in_bounds(srast, samples)
         self.check_access(samples, 120, 1200)
         percentages = self.get_allocation_percentages(srast, samples)
@@ -339,10 +300,7 @@
             mindist=90
         ))
 
-<<<<<<< HEAD
-        assert len(samples) == 100
-=======
->>>>>>> ec25ad87
+        assert len(samples) == 100
         self.check_points_in_bounds(srast, samples)
         self.check_access(samples, 0, 1200)
         self.check_mindist(90, samples)
@@ -364,10 +322,7 @@
             method="Queinnec",
         ))
 
-<<<<<<< HEAD
-        assert len(samples) == 500
-=======
->>>>>>> ec25ad87
+        assert len(samples) == 500
         self.check_points_in_bounds(srast, samples)
         percentages = self.get_allocation_percentages(srast, samples)
         for percentage in percentages.values():
@@ -382,12 +337,8 @@
             method="Queinnec",
             mindist=150,
         ))
-<<<<<<< HEAD
        
         assert len(samples) == 500
-=======
-        
->>>>>>> ec25ad87
         self.check_points_in_bounds(srast, samples)
         self.check_mindist(150, samples)
         percentages = self.get_allocation_percentages(srast, samples)
@@ -407,10 +358,7 @@
             buff_outer = 300,
         ))
 
-<<<<<<< HEAD
-        assert len(samples) == 500
-=======
->>>>>>> ec25ad87
+        assert len(samples) == 500
         self.check_points_in_bounds(srast, samples)
         self.check_access(samples, 90, 300)
         percentages = self.get_allocation_percentages(srast, samples)
@@ -430,10 +378,7 @@
             mindist=90,
         ))
 
-<<<<<<< HEAD
-        assert len(samples) == 100
-=======
->>>>>>> ec25ad87
+        assert len(samples) == 100
         self.check_points_in_bounds(srast, samples)
         self.check_access(samples, 0, 600)
         self.check_mindist(90, samples)
@@ -453,10 +398,7 @@
             method="Queinnec"
         ))
 
-<<<<<<< HEAD
-        assert len(samples) == 500
-=======
->>>>>>> ec25ad87
+        assert len(samples) == 500
         self.check_points_in_bounds(srast, samples)
         percentages = self.get_allocation_percentages(srast, samples)
         for percentage in percentages.values():
@@ -472,10 +414,7 @@
             mindist=150,
         ))
         
-<<<<<<< HEAD
-        assert len(samples) == 500
-=======
->>>>>>> ec25ad87
+        assert len(samples) == 500
         self.check_points_in_bounds(srast, samples)
         self.check_mindist(150, samples)
         percentages = self.get_allocation_percentages(srast, samples)
@@ -495,10 +434,7 @@
             buff_outer = 300,
         ))
 
-<<<<<<< HEAD
-        assert len(samples) == 500
-=======
->>>>>>> ec25ad87
+        assert len(samples) == 500
         self.check_points_in_bounds(srast, samples)
         self.check_access(samples, 90, 300)
         percentages = self.get_allocation_percentages(srast, samples)
@@ -518,10 +454,7 @@
             mindist=90,
         ))
 
-<<<<<<< HEAD
         assert len(samples) == 128
-=======
->>>>>>> ec25ad87
         self.check_points_in_bounds(srast, samples)
         self.check_access(samples, 0, 600)
         self.check_mindist(90, samples)
@@ -541,10 +474,7 @@
             weights=[0.5, 0.25, 0.1, 0.15],
         ))
 
-<<<<<<< HEAD
-        assert len(samples) == 500
-=======
->>>>>>> ec25ad87
+        assert len(samples) == 500
         self.check_points_in_bounds(srast, samples)
         percentages = self.get_allocation_percentages(srast, samples)
         assert percentages[0] - 0.5 == pytest.approx(0, abs=0.03)
@@ -563,10 +493,7 @@
             mindist=90,
         ))
 
-<<<<<<< HEAD
-        assert len(samples) == 100
-=======
->>>>>>> ec25ad87
+        assert len(samples) == 100
         self.check_points_in_bounds(srast, samples)
         self.check_mindist(90, samples)
         percentages = self.get_allocation_percentages(srast, samples)
@@ -589,10 +516,7 @@
             buff_outer=1200,
         ))
 
-<<<<<<< HEAD
-        assert len(samples) == 100
-=======
->>>>>>> ec25ad87
+        assert len(samples) == 100
         self.check_points_in_bounds(srast, samples)
         self.check_access(samples, 120, 1200)
         percentages = self.get_allocation_percentages(srast, samples)
@@ -615,10 +539,7 @@
             mindist=90
         ))
 
-<<<<<<< HEAD
-        assert len(samples) == 100
-=======
->>>>>>> ec25ad87
+        assert len(samples) == 100
         self.check_points_in_bounds(srast, samples)
         self.check_access(samples, 0, 1200)
         self.check_mindist(90, samples)
