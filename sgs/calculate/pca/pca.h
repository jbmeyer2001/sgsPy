--- conflicted
+++ resolved
@@ -787,15 +787,9 @@
 	}
 
 	if (isVRTDataset) {
-<<<<<<< HEAD
 		for (int c = 0; c < nComp; c++) {
 			GDALClose(VRTBandInfo[c].p_dataset);
-			addBandToVRTDataset(p_dataset, pcaBands[c], VRTBandInfo[c]);
-=======
-		for (int b = 0; b < bandCount; b++) {
-			GDALClose(VRTBandInfo[b].p_dataset);
-			helper::addBandToVRTDataset(p_dataset, pcaBands[b], VRTBandInfo[b]);
->>>>>>> 6d13e295
+			helper::addBandToVRTDataset(p_dataset, pcaBands[c], VRTBandInfo[c]);
 		}
 	}
 
