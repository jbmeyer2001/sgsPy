--- conflicted
+++ resolved
@@ -357,10 +357,6 @@
 		}	
 	}
 
-<<<<<<< HEAD
-	//just make the correct type of dataset from the get go
-=======
->>>>>>> 6d13e295
 	if (filename != "") {
 		try {
 			p_wrapper->write(filename);
