<<<<<<< HEAD
if WIN
  #create systematic module
  py.extension_module(
    'systematic',
    'systematic.cpp',
    link_with: [
      raster_lib,
      vector_lib,
      access_lib,
    ],
    dependencies: [lib_deps, pybind11_dep],
    include_directories: [
      inc_dir,
      utils_inc_dir,
    ],
    install: true,
    link_args: win_link_args,
  )
else #linux
  #create systematic module
  py.extension_module(
    'systematic',
    'systematic.cpp',
    dependencies: [lib_deps, pybind11_dep],
    include_directories: [
      inc_dir,
      utils_inc_dir,
    ],
    objects: [
      #from sgs/utils
      raster_obj,
      vector_obj,
      access_obj,
    ],
    install: true,
  )
endif
=======
#create systematic module
py.extension_module(
  'systematic',
  'systematic.cpp',
  link_args: win_link_args,
  dependencies: [
    lib_deps, 
    pybind11_dep
  ],
  include_directories: [
    inc_dir,
    utils_inc_dir,
  ],
  install: true,
)
>>>>>>> a2400f75
<|MERGE_RESOLUTION|>--- conflicted
+++ resolved
@@ -1,42 +1,3 @@
-<<<<<<< HEAD
-if WIN
-  #create systematic module
-  py.extension_module(
-    'systematic',
-    'systematic.cpp',
-    link_with: [
-      raster_lib,
-      vector_lib,
-      access_lib,
-    ],
-    dependencies: [lib_deps, pybind11_dep],
-    include_directories: [
-      inc_dir,
-      utils_inc_dir,
-    ],
-    install: true,
-    link_args: win_link_args,
-  )
-else #linux
-  #create systematic module
-  py.extension_module(
-    'systematic',
-    'systematic.cpp',
-    dependencies: [lib_deps, pybind11_dep],
-    include_directories: [
-      inc_dir,
-      utils_inc_dir,
-    ],
-    objects: [
-      #from sgs/utils
-      raster_obj,
-      vector_obj,
-      access_obj,
-    ],
-    install: true,
-  )
-endif
-=======
 #create systematic module
 py.extension_module(
   'systematic',
@@ -51,5 +12,4 @@
     utils_inc_dir,
   ],
   install: true,
-)
->>>>>>> a2400f75
+)