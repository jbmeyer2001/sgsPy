<<<<<<< HEAD
#build GDALRasterWrapper as library
raster_lib = static_library(
  'raster_lib', 'raster.cpp', 'raster.h',
  dependencies: [lib_deps, py.dependency(), pybind11_dep],
  include_directories: [inc_dir],
)

#build GDALVectorWrapper as library
vector_lib = static_library(
  'vector_lib', 'vector.cpp', 'vector.h',
  dependencies: [lib_deps, py.dependency(), pybind11_dep],
  include_directories: [inc_dir],
)

#both windows and linux builds need to be linked slightly differently.
#windows requires the use of the link_with argument, whereas Linux
#requires extracted objects to be added.
#
#Windows additionally requires linker arguments to search for .lib files
#from the Windows SDK.
if WIN
  #create access lib
  access_lib = static_library(
    'access_lib', 'access.cpp', 'access.h',
    link_with: [raster_lib, vector_lib],
    link_args: win_link_args,
    dependencies: [lib_deps, py.dependency(), pybind11_dep],
    include_directories: inc_dir,
  )

  #create raster module
  py.extension_module(
    'raster',
    ['raster_pybind.cpp'],
    link_with: [raster_lib],
    link_args: win_link_args, 
    dependencies: [lib_deps, pybind11_dep],
    include_directories: inc_dir,
    install: true,
  )

  #create vector module
  py.extension_module(
    'vector',
    ['vector_pybind.cpp'],
    link_with: [vector_lib],
    link_args: win_link_args,
    dependencies: [lib_deps, pybind11_dep],
    include_directories: inc_dir,
    install: true,
  )

else #linux
  #first, extract objects to be linked. These will be used elsewhere in the project as well
  raster_obj = raster_lib.extract_objects('raster.cpp')
  vector_obj = vector_lib.extract_objects('vector.cpp')

  #create access library and extract object, using raster and vector objects
  access_lib = static_library(
    'access_lib', 'access.cpp', 'access.h',
    dependencies: [lib_deps, py.dependency()],
    include_directories: inc_dir,
    objects: [raster_obj, vector_obj],
  )
  access_obj = access_lib.extract_objects('access.cpp')

  #create raster module
  py.extension_module(
    'raster',
    ['raster_pybind.cpp'],
    dependencies: [lib_deps, pybind11_dep],
    include_directories: inc_dir,
    objects: [raster_obj],
    install: true,
  )

  #create vector module
  py.extension_module(
    'vector',
    ['vector_pybind.cpp'],
    dependencies: [lib_deps, py.dependency(), pybind11_dep],
    include_directories: inc_dir,
    objects: [vector_obj],
    install: true,
  )
endif
=======
#create raster module
py.extension_module(
  'raster',
  ['raster_pybind.cpp'],
  link_args: win_link_args, 
  dependencies: [
    lib_deps,
    pybind11_dep
  ],
  include_directories: [
    inc_dir,
    utils_inc_dir
  ],
  install: true,
)

#create vector module
py.extension_module(
  'vector',
  ['vector_pybind.cpp'],
  link_args: win_link_args,
  dependencies: [
    lib_deps, 
    pybind11_dep
  ],
  include_directories: [
    inc_dir,
    utils_inc_dir
  ],
  install: true,
)
>>>>>>> a2400f75
<|MERGE_RESOLUTION|>--- conflicted
+++ resolved
@@ -1,91 +1,3 @@
-<<<<<<< HEAD
-#build GDALRasterWrapper as library
-raster_lib = static_library(
-  'raster_lib', 'raster.cpp', 'raster.h',
-  dependencies: [lib_deps, py.dependency(), pybind11_dep],
-  include_directories: [inc_dir],
-)
-
-#build GDALVectorWrapper as library
-vector_lib = static_library(
-  'vector_lib', 'vector.cpp', 'vector.h',
-  dependencies: [lib_deps, py.dependency(), pybind11_dep],
-  include_directories: [inc_dir],
-)
-
-#both windows and linux builds need to be linked slightly differently.
-#windows requires the use of the link_with argument, whereas Linux
-#requires extracted objects to be added.
-#
-#Windows additionally requires linker arguments to search for .lib files
-#from the Windows SDK.
-if WIN
-  #create access lib
-  access_lib = static_library(
-    'access_lib', 'access.cpp', 'access.h',
-    link_with: [raster_lib, vector_lib],
-    link_args: win_link_args,
-    dependencies: [lib_deps, py.dependency(), pybind11_dep],
-    include_directories: inc_dir,
-  )
-
-  #create raster module
-  py.extension_module(
-    'raster',
-    ['raster_pybind.cpp'],
-    link_with: [raster_lib],
-    link_args: win_link_args, 
-    dependencies: [lib_deps, pybind11_dep],
-    include_directories: inc_dir,
-    install: true,
-  )
-
-  #create vector module
-  py.extension_module(
-    'vector',
-    ['vector_pybind.cpp'],
-    link_with: [vector_lib],
-    link_args: win_link_args,
-    dependencies: [lib_deps, pybind11_dep],
-    include_directories: inc_dir,
-    install: true,
-  )
-
-else #linux
-  #first, extract objects to be linked. These will be used elsewhere in the project as well
-  raster_obj = raster_lib.extract_objects('raster.cpp')
-  vector_obj = vector_lib.extract_objects('vector.cpp')
-
-  #create access library and extract object, using raster and vector objects
-  access_lib = static_library(
-    'access_lib', 'access.cpp', 'access.h',
-    dependencies: [lib_deps, py.dependency()],
-    include_directories: inc_dir,
-    objects: [raster_obj, vector_obj],
-  )
-  access_obj = access_lib.extract_objects('access.cpp')
-
-  #create raster module
-  py.extension_module(
-    'raster',
-    ['raster_pybind.cpp'],
-    dependencies: [lib_deps, pybind11_dep],
-    include_directories: inc_dir,
-    objects: [raster_obj],
-    install: true,
-  )
-
-  #create vector module
-  py.extension_module(
-    'vector',
-    ['vector_pybind.cpp'],
-    dependencies: [lib_deps, py.dependency(), pybind11_dep],
-    include_directories: inc_dir,
-    objects: [vector_obj],
-    install: true,
-  )
-endif
-=======
 #create raster module
 py.extension_module(
   'raster',
@@ -116,5 +28,4 @@
     utils_inc_dir
   ],
   install: true,
-)
->>>>>>> a2400f75
+)