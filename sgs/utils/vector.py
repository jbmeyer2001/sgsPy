--- conflicted
+++ resolved
@@ -6,8 +6,6 @@
 #  Date: June, 2025
 #
 # ******************************************************************************
-
-from vector import GDALVectorWrapper
 
 from vector import GDALVectorWrapper
 
@@ -51,25 +49,15 @@
         --------------------
         TypeError:
             if 'image' parameter is not of type str
-<<<<<<< HEAD
         RuntimeError (from C++):
             if dataset is not initialized correctly 
-=======
-        ValueError:
-            if dataset is not loaded
->>>>>>> 9b25c652
         """
         if type(image) == str:
             self.cpp_vector = GDALVectorWrapper(image)
         else:
             raise TypeError(f"SpatialVector does not accept input of type {type(image)}")
 
-
-<<<<<<< HEAD
         self.layers = self.cpp_vector.get_layer_names() 
-=======
-        self.layers = self.cpp_vector.get_layers() 
->>>>>>> 9b25c652
 
     def print_info(self, name, layer_info):
         """
