--- conflicted
+++ resolved
@@ -31,15 +31,10 @@
     quantiles,
     map,
 )
-<<<<<<< HEAD
+
 from .utils import (
     SpatialRaster,
 )
-=======
-#from .utils import (
-#
-#)
->>>>>>> a8e54ed3
 
 __all__ = list(
     set(calculate.__all__) |
