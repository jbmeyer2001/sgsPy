<<<<<<< HEAD
if WIN
  #create breaks module
  py.extension_module(
    'map_stratifications',
    'map_stratifications.cpp',
    link_with: [
      raster_lib,
    ],
    link_args: win_link_args,
    dependencies: [lib_deps, pybind11_dep],
    include_directories: [
      inc_dir,
      utils_inc_dir,
    ],
    install: true,
  )
else
  #create srs module
  py.extension_module(
    'map_stratifications',
    'map_stratifications.cpp',
    dependencies: [lib_deps, pybind11_dep],
    include_directories: [
      inc_dir,
      utils_inc_dir,
    ],
    objects: [
      #from sgs/utils
      raster_obj,
    ],
    install: true,
  )
endif
=======
#create map module
py.extension_module(
  'map_stratifications',
  'map_stratifications.cpp',
  link_args: win_link_args,
  dependencies: [
    lib_deps, 
    pybind11_dep
  ],
  include_directories: [
    inc_dir,
    utils_inc_dir,
  ],
  install: true,
)
>>>>>>> a2400f75
<|MERGE_RESOLUTION|>--- conflicted
+++ resolved
@@ -1,38 +1,3 @@
-<<<<<<< HEAD
-if WIN
-  #create breaks module
-  py.extension_module(
-    'map_stratifications',
-    'map_stratifications.cpp',
-    link_with: [
-      raster_lib,
-    ],
-    link_args: win_link_args,
-    dependencies: [lib_deps, pybind11_dep],
-    include_directories: [
-      inc_dir,
-      utils_inc_dir,
-    ],
-    install: true,
-  )
-else
-  #create srs module
-  py.extension_module(
-    'map_stratifications',
-    'map_stratifications.cpp',
-    dependencies: [lib_deps, pybind11_dep],
-    include_directories: [
-      inc_dir,
-      utils_inc_dir,
-    ],
-    objects: [
-      #from sgs/utils
-      raster_obj,
-    ],
-    install: true,
-  )
-endif
-=======
 #create map module
 py.extension_module(
   'map_stratifications',
@@ -47,5 +12,4 @@
     utils_inc_dir,
   ],
   install: true,
-)
->>>>>>> a2400f75
+)